import numpy as np
import tensorflow as tf

# Default hyperparameters
hparams = tf.contrib.training.HParams(
	# Comma-separated list of cleaners to run on text prior to training and eval. For non-English
	# text, you may want to use "basic_cleaners" or "transliteration_cleaners".
<<<<<<< HEAD
	cleaners='basic_cleaners',

	#Hardware setup (TODO: multi-GPU parallel tacotron training)
	use_all_gpus = False, #Whether to use all GPU resources. If True, total number of available gpus will override num_gpus.
	num_gpus = 1, #Determines the number of gpus in use
=======
	cleaners='english_cleaners',
>>>>>>> 0962fecf
	###########################################################################################################################################

	#Audio
	num_mels = 80, #Number of mel-spectrogram channels and local conditioning dimensionality
	num_freq = 1025, # (= n_fft / 2 + 1) only used when adding linear spectrograms post processing network
	rescale = True, #Whether to rescale audio prior to preprocessing
	rescaling_max = 0.999, #Rescaling value
	trim_silence = True, #Whether to clip silence in Audio (at beginning and end of audio only, not the middle)
	clip_mels_length = True, #For cases of OOM (Not really recommended, working on a workaround)
	max_mel_frames = 900,  #Only relevant when clip_mels_length = True

	# Use LWS (https://github.com/Jonathan-LeRoux/lws) for STFT and phase reconstruction
	# It's preferred to set True to use with https://github.com/r9y9/wavenet_vocoder
	# Does not work if n_ffit is not multiple of hop_size!!
	use_lws=False,
	silence_threshold=2, #silence threshold used for sound trimming for wavenet preprocessing

	#Mel spectrogram
	n_fft = 2048, #Extra window size is filled with 0 paddings to match this parameter
	hop_size = 275, #For 22050Hz, 275 ~= 12.5 ms
	win_size = 1100, #For 22050Hz, 1100 ~= 50 ms (If None, win_size = n_fft)
	sample_rate = 22050, #22050 Hz (corresponding to ljspeech dataset)
	frame_shift_ms = None,

	#M-AILABS (and other datasets) trim params
	trim_fft_size = 512,
	trim_hop_size = 128,
	trim_top_db = 23,

	#Mel and Linear spectrograms normalization/scaling and clipping
	signal_normalization = True,
	allow_clipping_in_normalization = True, #Only relevant if mel_normalization = True
	symmetric_mels = True, #Whether to scale the data to be symmetric around 0
	max_abs_value = 4., #max absolute value of data. If symmetric, data will be [-max, max] else [0, max]
	normalize_for_wavenet = True, #whether to rescale to [0, 1] for wavenet.

	#Limits
	min_level_db = -100,
	ref_level_db = 20,
	fmin = 0, #Set this to 75 if your speaker is male! if female, 125 should help taking off noise. (To test depending on dataset)
	fmax = 7600,

	#Griffin Lim
	power = 1.5,
	griffin_lim_iters = 60,
	###########################################################################################################################################

	#Tacotron
	outputs_per_step = 2, #number of frames to generate at each decoding step (speeds up computation and allows for higher batch size)
	stop_at_any = True, #Determines whether the decoder should stop when predicting <stop> to any frame or to all of them

	embedding_dim = 512, #dimension of embedding space

	enc_conv_num_layers = 3, #number of encoder convolutional layers
	enc_conv_kernel_size = (5, ), #size of encoder convolution filters for each layer
	enc_conv_channels = 512, #number of encoder convolutions filters for each layer
	encoder_lstm_units = 256, #number of lstm units for each direction (forward and backward)

	smoothing = False, #Whether to smooth the attention normalization function
	attention_dim = 128, #dimension of attention space
	attention_filters = 32, #number of attention convolution filters
	attention_kernel = (31, ), #kernel size of attention convolution
	cumulative_weights = True, #Whether to cumulate (sum) all previous attention weights or simply feed previous weights (Recommended: True)

	prenet_layers = [256, 256], #number of layers and number of units of prenet
	decoder_layers = 2, #number of decoder lstm layers
	decoder_lstm_units = 1024, #number of decoder lstm units on each layer
	max_iters = 1000, #Max decoder steps during inference (Just for safety from infinite loop cases)

	postnet_num_layers = 5, #number of postnet convolutional layers
	postnet_kernel_size = (5, ), #size of postnet convolution filters for each layer
	postnet_channels = 512, #number of postnet convolution filters for each layer

	mask_encoder = False, #whether to mask encoder padding while computing attention
	mask_decoder = False, #Whether to use loss mask for padded sequences (if False, <stop_token> loss function will not be weighted, else recommended pos_weight = 20)

	cross_entropy_pos_weight = 1, #Use class weights to reduce the stop token classes imbalance (by adding more penalty on False Negatives (FN)) (1 = disabled)
	predict_linear = True, #Whether to add a post-processing network to the Tacotron to predict linear spectrograms (True mode Not tested!!)
	###########################################################################################################################################


	#Wavenet
	# Input type:
	# 1. raw [-1, 1]
	# 2. mulaw [-1, 1]
	# 3. mulaw-quantize [0, mu]
	# If input_type is raw or mulaw, network assumes scalar input and
	# discretized mixture of logistic distributions output, otherwise one-hot
	# input and softmax output are assumed.
	input_type="raw",
	quantize_channels=2 ** 16,  # 65536 (16-bit) (raw) or 256 (8-bit) (mulaw or mulaw-quantize) // number of classes = 256 <=> mu = 255

	log_scale_min=float(np.log(1e-14)), #Mixture of logistic distributions minimal log scale
	log_scale_min_gauss = float(np.log(1e-7)), #Gaussian distribution minimal allowed log scale

	#To use Gaussian distribution as output distribution instead of mixture of logistics, set "out_channels = 2" instead of "out_channels = 10 * 3". (UNDER TEST)
	out_channels = 2, #This should be equal to quantize channels when input type is 'mulaw-quantize' else: num_distributions * 3 (prob, mean, log_scale).
	layers = 30, #Number of dilated convolutions (Default: Simplified Wavenet of Tacotron-2 paper)
	stacks = 3, #Number of dilated convolution stacks (Default: Simplified Wavenet of Tacotron-2 paper)
	residual_channels = 512,
	gate_channels = 512, #split in 2 in gated convolutions
	skip_out_channels = 256,
	kernel_size = 3,

	cin_channels = 80, #Set this to -1 to disable local conditioning, else it must be equal to num_mels!!
	upsample_conditional_features = True, #Whether to repeat conditional features or upsample them (The latter is recommended)
	upsample_scales = [15, 20], #prod(upsample_scales) should be equal to hop_size
	freq_axis_kernel_size = 3,
	leaky_alpha = 0.4,

	gin_channels = -1, #Set this to -1 to disable global conditioning, Only used for multi speaker dataset. It defines the depth of the embeddings (Recommended: 16)
	use_speaker_embedding = True, #whether to make a speaker embedding
	n_speakers = 5, #number of speakers (rows of the embedding)

	use_bias = True, #Whether to use bias in convolutional layers of the Wavenet

	max_time_sec = None,
	max_time_steps = 13000, #Max time steps in audio used to train wavenet (decrease to save memory) (Recommend: 8000 on modest GPUs, 13000 on stronger ones)
	###########################################################################################################################################

	#Tacotron Training
	tacotron_random_seed = 5339, #Determines initial graph and operations (i.e: model) random state for reproducibility
	tacotron_swap_with_cpu = False, #Whether to use cpu as support to gpu for decoder computation (Not recommended: may cause major slowdowns! Only use when critical!)

	tacotron_batch_size = 32, #number of training samples on each training steps
	tacotron_reg_weight = 1e-6, #regularization weight (for L2 regularization)
	tacotron_scale_regularization = True, #Whether to rescale regularization weight to adapt for outputs range (used when reg_weight is high and biasing the model)

	tacotron_test_size = None, #% of data to keep as test data, if None, tacotron_test_batches must be not None
	tacotron_test_batches = 32, #number of test batches (For Ljspeech: 10% ~= 41 batches of 32 samples)
	tacotron_data_random_state=1234, #random state for train test split repeatability

	#Usually your GPU can handle 16x tacotron_batch_size during synthesis for the same memory amount during training (because no gradients to keep and ops to register for backprop)
	tacotron_synthesis_batch_size = 32 * 16, #This ensures GTA synthesis goes up to 40x faster than one sample at a time and uses 100% of your GPU computation power.

	tacotron_decay_learning_rate = True, #boolean, determines if the learning rate will follow an exponential decay
	tacotron_start_decay = 40000, #Step at which learning decay starts
	tacotron_decay_steps = 40000, #Determines the learning rate decay slope (UNDER TEST)
	tacotron_decay_rate = 0.4, #learning rate decay rate (UNDER TEST)
	tacotron_initial_learning_rate = 1e-3, #starting learning rate
	tacotron_final_learning_rate = 1e-5, #minimal learning rate

	tacotron_adam_beta1 = 0.9, #AdamOptimizer beta1 parameter
	tacotron_adam_beta2 = 0.999, #AdamOptimizer beta2 parameter
	tacotron_adam_epsilon = 1e-6, #AdamOptimizer beta3 parameter

	tacotron_zoneout_rate = 0.1, #zoneout rate for all LSTM cells in the network
	tacotron_dropout_rate = 0.5, #dropout rate for all convolutional layers + prenet

	tacotron_clip_gradients = False, #whether to clip gradients
	natural_eval = False, #Whether to use 100% natural eval (to evaluate Curriculum Learning performance) or with same teacher-forcing ratio as in training (just for overfit)

	#Decoder RNN learning can take be done in one of two ways:
	#	Teacher Forcing: vanilla teacher forcing (usually with ratio = 1). mode='constant'
	#	Curriculum Learning Scheme: From Teacher-Forcing to sampling from previous outputs is function of global step. (teacher forcing ratio decay) mode='scheduled'
	#The second approach is inspired by:
	#Bengio et al. 2015: Scheduled Sampling for Sequence Prediction with Recurrent Neural Networks.
	#Can be found under: https://arxiv.org/pdf/1506.03099.pdf
	tacotron_teacher_forcing_mode = 'constant', #Can be ('constant' or 'scheduled'). 'scheduled' mode applies a cosine teacher forcing ratio decay. (Preference: scheduled)
	tacotron_teacher_forcing_ratio = 1., #Value from [0., 1.], 0.=0%, 1.=100%, determines the % of times we force next decoder inputs, Only relevant if mode='constant'
	tacotron_teacher_forcing_init_ratio = 1., #initial teacher forcing ratio. Relevant if mode='scheduled'
	tacotron_teacher_forcing_final_ratio = 0., #final teacher forcing ratio. Relevant if mode='scheduled'
	tacotron_teacher_forcing_start_decay = 10000, #starting point of teacher forcing ratio decay. Relevant if mode='scheduled'
	tacotron_teacher_forcing_decay_steps = 280000, #Determines the teacher forcing ratio decay slope. Relevant if mode='scheduled'
	tacotron_teacher_forcing_decay_alpha = 0., #teacher forcing ratio decay rate. Relevant if mode='scheduled'
	###########################################################################################################################################

	#Wavenet Training
	wavenet_random_seed = 5339, # S=5, E=3, D=9 :)
	wavenet_swap_with_cpu = False, #Whether to use cpu as support to gpu for decoder computation (Not recommended: may cause major slowdowns! Only use when critical!)

	wavenet_batch_size = 4, #batch size used to train wavenet.
	wavenet_test_size = 0.0441, #% of data to keep as test data, if None, wavenet_test_batches must be not None
	wavenet_test_batches = None, #number of test batches.
	wavenet_data_random_state = 1234, #random state for train test split repeatability

	#During synthesis, there is no max_time_steps limitation so the model can sample much longer audio than 8k(or 13k) steps. (Audio can go up to 500k steps, equivalent to ~21sec on 24kHz)
	#Usually your GPU can handle 1x~2x wavenet_batch_size during synthesis for the same memory amount during training (because no gradients to keep and ops to register for backprop)
	wavenet_synthesis_batch_size = 4 * 2, #This ensure that wavenet synthesis goes up to 4x~8x faster when synthesizing multiple sentences. Watch out for OOM with long audios.

	wavenet_learning_rate = 1e-3,
	wavenet_adam_beta1 = 0.9,
	wavenet_adam_beta2 = 0.999,
	wavenet_adam_epsilon = 1e-8,

	wavenet_ema_decay = 0.9999, #decay rate of exponential moving average

	wavenet_dropout = 0.05, #drop rate of wavenet layers
	train_with_GTA = True, #Whether to use GTA mels to train WaveNet instead of ground truth mels.
	###########################################################################################################################################

	#Eval sentences (if no eval file was specified, these sentences are used for eval)
	sentences = [
<<<<<<< HEAD
	"yu2 jian4 jun1 : wei4 mei3 ge4 you3 cai2 neng2 de ren2 ti2 gong1 ping2 tai2 .",
	"ta1 shi4 yin1 pin2 ling3 yu4 de tao2 bao3 tian1 mao1 , zai4 zhe4 ge4 ping2 tai2 shang4, ",
	"mei3 ge4 nei4 rong2 sheng1 chan3 zhe3 dou1 ke3 yi3 hen3 fang1 bian4 de shi1 xian4 zi4 wo3 jia4 zhi2 , geng4 duo1 de ren2 yong1 you3 wei1 chuang4 ye4 de ji1 hui4 .",
	"zui4 jin4 xi3 ma3 la1 ya3 de bao4 guang1 lv4 you3 dian3 gao1 , ren4 xing4 shai4 chu1 yi1 dian3 qi1 yi4 yuan2 de zhang4 hu4 yu2 e2 de jie2 tu2 ,",
	"rang4 ye4 nei4 ye4 wai4 dou1 hen3 jing1 tan4 : yi2 ge4 zuo4 yin1 pin2 de , ju1 ran2 you3 zhe4 me duo1 qian2 ?",
	"ji4 zhe3 cha2 dao4 , wang3 shang4 dui4 xi3 ma3 la1 ya3 de jie4 shao4 shi4 ,",
	"xun4 su4 cheng2 zhang3 wei4 zhong1 guo2 zui4 da4 de yin1 pin2 fen1 xiang3 ping2 tai2 , mu4 qian2 yi3 yong1 you3 liang3 yi4 yong4 hu4 , qi3 ye4 zong3 gu1 zhi2 chao1 guo4 san1 shi2 yi4 yuan2 ren2 min2 bi4 .",
	"jin4 ri4 , ji4 zhe3 zai4 shang4 hai3 zhang1 jiang1 gao1 ke1 ji4 yuan2 qu1 de xi3 ma3 la1 ya3 ji1 di4 zhuan1 fang3 le yu2 jian4 jun1 .",
	"ta1 men dou1 shi4 han3 ta1 lao3 yu2 de , bu4 guo4 hou4 lai2 ji4 zhe3 wen4 guo4 ta1 de nian2 ling2 , qi2 shi2 cai2 yi1 jiu3 qi1 qi1 nian2 de .",
	"ji4 zhe3 liao3 jie3 dao4 , xi3 ma3 la1 ya3 cai3 qu3 bu4 duo1 jian4 de lian2 xi2 mo2 shi4 , ling4 yi1 wei4 jiu4 shi4 chen2 xiao3 yu3 ,",
	"liang3 ren2 qi4 zhi4 hun4 da1 , you3 dian3 nan2 zhu3 wai4 nv3 zhu3 nei4 de yi4 si1 ,",
	"bu4 guo4 ta1 men zhi3 shi4 da1 dang4 , bu2 shi4 chang2 jian4 de fu1 qi1 dang4 mo2 shi4 . yong4 yu2 jian4 jun1 de hua4 lai2 shuo1 , zhe4 ge4 mo2 shi4 ye3 bu4 chang2 jian4 .",
=======
	# From July 8, 2017 New York Times:
	'Scientists at the CERN laboratory say they have discovered a new particle.',
	'There\'s a way to measure the acute emotional intelligence that has never gone out of style.',
	'President Trump met with other leaders at the Group of 20 conference.',
	'The Senate\'s bill to repeal and replace the Affordable Care Act is now imperiled.',
	# From Google's Tacotron example page:
	'Generative adversarial network or variational auto-encoder.',
	'Basilar membrane and otolaryngology are not auto-correlations.',
	'He has read the whole thing.',
	'He reads books.',
	'He thought it was time to present the present.',
	'Thisss isrealy awhsome.',
	'Punctuation sensitivity, is working.',
	'Punctuation sensitivity is working.',
	"Peter Piper picked a peck of pickled peppers. How many pickled peppers did Peter Piper pick?",
	"She sells sea-shells on the sea-shore. The shells she sells are sea-shells I'm sure.",
	"Tajima Airport serves Toyooka.",
	#From The web (random long utterance)
	'Sequence to sequence models have enjoyed great success in a variety of tasks such as machine translation, speech recognition, and text summarization.\
	This project covers a sequence to sequence model trained to predict a speech representation from an input sequence of characters. We show that\
	the adopted architecture is able to perform this task with wild success.',
	'Thank you so much for your support!',
>>>>>>> 0962fecf
	]

	)

def hparams_debug_string():
	values = hparams.values()
	hp = ['  %s: %s' % (name, values[name]) for name in sorted(values) if name != 'sentences']
	return 'Hyperparameters:\n' + '\n'.join(hp)<|MERGE_RESOLUTION|>--- conflicted
+++ resolved
@@ -5,15 +5,11 @@
 hparams = tf.contrib.training.HParams(
 	# Comma-separated list of cleaners to run on text prior to training and eval. For non-English
 	# text, you may want to use "basic_cleaners" or "transliteration_cleaners".
-<<<<<<< HEAD
 	cleaners='basic_cleaners',
 
 	#Hardware setup (TODO: multi-GPU parallel tacotron training)
 	use_all_gpus = False, #Whether to use all GPU resources. If True, total number of available gpus will override num_gpus.
 	num_gpus = 1, #Determines the number of gpus in use
-=======
-	cleaners='english_cleaners',
->>>>>>> 0962fecf
 	###########################################################################################################################################
 
 	#Audio
@@ -150,8 +146,8 @@
 	tacotron_synthesis_batch_size = 32 * 16, #This ensures GTA synthesis goes up to 40x faster than one sample at a time and uses 100% of your GPU computation power.
 
 	tacotron_decay_learning_rate = True, #boolean, determines if the learning rate will follow an exponential decay
-	tacotron_start_decay = 40000, #Step at which learning decay starts
-	tacotron_decay_steps = 40000, #Determines the learning rate decay slope (UNDER TEST)
+	tacotron_start_decay = 50000, #Step at which learning decay starts
+	tacotron_decay_steps = 50000, #Determines the learning rate decay slope (UNDER TEST)
 	tacotron_decay_rate = 0.4, #learning rate decay rate (UNDER TEST)
 	tacotron_initial_learning_rate = 1e-3, #starting learning rate
 	tacotron_final_learning_rate = 1e-5, #minimal learning rate
@@ -207,7 +203,6 @@
 
 	#Eval sentences (if no eval file was specified, these sentences are used for eval)
 	sentences = [
-<<<<<<< HEAD
 	"yu2 jian4 jun1 : wei4 mei3 ge4 you3 cai2 neng2 de ren2 ti2 gong1 ping2 tai2 .",
 	"ta1 shi4 yin1 pin2 ling3 yu4 de tao2 bao3 tian1 mao1 , zai4 zhe4 ge4 ping2 tai2 shang4, ",
 	"mei3 ge4 nei4 rong2 sheng1 chan3 zhe3 dou1 ke3 yi3 hen3 fang1 bian4 de shi1 xian4 zi4 wo3 jia4 zhi2 , geng4 duo1 de ren2 yong1 you3 wei1 chuang4 ye4 de ji1 hui4 .",
@@ -220,30 +215,6 @@
 	"ji4 zhe3 liao3 jie3 dao4 , xi3 ma3 la1 ya3 cai3 qu3 bu4 duo1 jian4 de lian2 xi2 mo2 shi4 , ling4 yi1 wei4 jiu4 shi4 chen2 xiao3 yu3 ,",
 	"liang3 ren2 qi4 zhi4 hun4 da1 , you3 dian3 nan2 zhu3 wai4 nv3 zhu3 nei4 de yi4 si1 ,",
 	"bu4 guo4 ta1 men zhi3 shi4 da1 dang4 , bu2 shi4 chang2 jian4 de fu1 qi1 dang4 mo2 shi4 . yong4 yu2 jian4 jun1 de hua4 lai2 shuo1 , zhe4 ge4 mo2 shi4 ye3 bu4 chang2 jian4 .",
-=======
-	# From July 8, 2017 New York Times:
-	'Scientists at the CERN laboratory say they have discovered a new particle.',
-	'There\'s a way to measure the acute emotional intelligence that has never gone out of style.',
-	'President Trump met with other leaders at the Group of 20 conference.',
-	'The Senate\'s bill to repeal and replace the Affordable Care Act is now imperiled.',
-	# From Google's Tacotron example page:
-	'Generative adversarial network or variational auto-encoder.',
-	'Basilar membrane and otolaryngology are not auto-correlations.',
-	'He has read the whole thing.',
-	'He reads books.',
-	'He thought it was time to present the present.',
-	'Thisss isrealy awhsome.',
-	'Punctuation sensitivity, is working.',
-	'Punctuation sensitivity is working.',
-	"Peter Piper picked a peck of pickled peppers. How many pickled peppers did Peter Piper pick?",
-	"She sells sea-shells on the sea-shore. The shells she sells are sea-shells I'm sure.",
-	"Tajima Airport serves Toyooka.",
-	#From The web (random long utterance)
-	'Sequence to sequence models have enjoyed great success in a variety of tasks such as machine translation, speech recognition, and text summarization.\
-	This project covers a sequence to sequence model trained to predict a speech representation from an input sequence of characters. We show that\
-	the adopted architecture is able to perform this task with wild success.',
-	'Thank you so much for your support!',
->>>>>>> 0962fecf
 	]
 
 	)
