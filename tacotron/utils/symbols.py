'''
Defines the set of symbols used in text input to the model.

The default is a set of ASCII characters that works well for English or text that has been run
through Unidecode. For other data, you can modify _characters. See TRAINING_DATA.md for details.
'''

_pad        = '_'
_eos        = '~'
<<<<<<< HEAD
_characters = 'ABCDEFGHIJKLMNOPQRSTUVWXYZabcdefghijklmnopqrstuvwxyz1234567890@!\'(),-.:;? '

# Export all symbols:
symbols = [_pad, _eos] + list(_characters)
=======
_characters = 'ABCDEFGHIJKLMNOPQRSTUVWXYZabcdefghijklmnopqrstuvwxyz!\'\"(),-.:;? '

# Prepend "@" to ARPAbet symbols to ensure uniqueness (some are the same as uppercase letters):
#_arpabet = ['@' + s for s in cmudict.valid_symbols]

# Export all symbols:
symbols = [_pad, _eos] + list(_characters) #+ _arpabet
>>>>>>> 970b0803
<|MERGE_RESOLUTION|>--- conflicted
+++ resolved
@@ -7,17 +7,7 @@
 
 _pad        = '_'
 _eos        = '~'
-<<<<<<< HEAD
-_characters = 'ABCDEFGHIJKLMNOPQRSTUVWXYZabcdefghijklmnopqrstuvwxyz1234567890@!\'(),-.:;? '
+_characters = 'ABCDEFGHIJKLMNOPQRSTUVWXYZabcdefghijklmnopqrstuvwxyz1234567890!\'(),-.:;? '
 
 # Export all symbols:
-symbols = [_pad, _eos] + list(_characters)
-=======
-_characters = 'ABCDEFGHIJKLMNOPQRSTUVWXYZabcdefghijklmnopqrstuvwxyz!\'\"(),-.:;? '
-
-# Prepend "@" to ARPAbet symbols to ensure uniqueness (some are the same as uppercase letters):
-#_arpabet = ['@' + s for s in cmudict.valid_symbols]
-
-# Export all symbols:
-symbols = [_pad, _eos] + list(_characters) #+ _arpabet
->>>>>>> 970b0803
+symbols = [_pad, _eos] + list(_characters)